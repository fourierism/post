--- conflicted
+++ resolved
@@ -71,14 +71,10 @@
 	outputSize := shared.DataSize(uint64(endPosition-startPosition+1), uint(labelSize))
 
 	cProviderId := C.uint(providerId)
-<<<<<<< HEAD
-	cCommitment := (*C.uchar)(GoBytes(commitment).CBytesClone().data)
-=======
 
-	cId := C.CBytes(id)
-	defer C.free(cId)
+	cCommitment := C.CBytes(commitment)
+	defer C.free(cCommitment)
 
->>>>>>> f150aced
 	cStartPosition := C.uint64_t(startPosition)
 	cEndPosition := C.uint64_t(endPosition)
 	cHashLenBits := C.uint32_t(labelSize)
@@ -103,22 +99,9 @@
 	var cHashesComputed C.uint64_t
 	var cHashesPerSec C.uint64_t
 
-<<<<<<< HEAD
-	defer func() {
-		cFree(unsafe.Pointer(cCommitment))
-		cFree(unsafe.Pointer(cSalt))
-		cFree(unsafe.Pointer(cOut))
-		cFree(unsafe.Pointer(cD))
-	}()
-
 	retVal := C.scryptPositions(
 		cProviderId,
-		cCommitment,
-=======
-	retVal := C.scryptPositions(
-		cProviderId,
-		(*C.uchar)(cId),
->>>>>>> f150aced
+		(*C.uchar)(cCommitment),
 		cStartPosition,
 		cEndPosition,
 		cHashLenBits,
